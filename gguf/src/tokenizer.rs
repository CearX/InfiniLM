﻿use super::GGufModel;
use ggus::{GGmlTokenType, GGufMetaMapExt};
use std::{
    borrow::Cow,
    str::{from_utf8, from_utf8_unchecked},
};
use tokeneer::{utok, Bpe, Lpe, Method, Tokeneer};

pub struct Tokenizer {
    tokenize: Box<dyn Tokenize>,
    replace_space: Option<char>,
}

impl GGufModel<'_> {
    pub fn tokenizer(&self) -> Tokenizer {
        match self.tokenizer_ggml_model().unwrap() {
            "llama" => Tokenizer::bpe_from_gguf(self),
            "fm9g8b" | "gpt2" => Tokenizer::lpe_from_gguf(self),
            model => panic!("Unsupported tokenizer model: {model}"),
        }
    }
}

impl Tokenizer {
    pub fn encode(&self, text: &str) -> Vec<utok> {
        let space = self.replace_space.unwrap_or(' ');
        let mut chars = text.chars();
        let mut text = match chars.next() {
            Some(c) => {
                if c.is_ascii_alphabetic() {
                    format!("{space}{c}")
                } else {
                    format!("{c}")
                }
            }
            None => return vec![],
        };
        for c in chars {
            text.push(match c {
                ' ' => space,
                c => c,
            })
        }
        self.tokenize.encode(&text)
    }
    pub fn decode(&self, token: utok) -> Cow<str> {
        let piece = self.tokenize.decode(token);
        if let Some(c) = self.replace_space {
            piece.replace(c, " ").into()
        } else {
            piece.into()
        }
    }

    fn bpe_from_gguf(gguf: &GGufModel) -> Self {
        let _pre = gguf.get_str("tokenizer.ggml.pre").unwrap();
        let tokens = gguf.tokenizer_ggml_tokens().unwrap();
        let scores = gguf.tokenizer_ggml_scores().unwrap();
        let token_type = gguf.tokenizer_ggml_token_type().unwrap();
        assert_eq!(tokens.len(), scores.len());
        assert_eq!(tokens.len(), token_type.len());

        let mut space_exist = false;
        let mut replace_exist = false;
        let vocabs = tokens.map(|piece| {
            let piece = piece.unwrap();
            match piece {
                " " => space_exist = true,
                "Ġ" => replace_exist = true,
                _ => {}
            }
            piece
        });
        let scores = scores.map(|score| score.unwrap());
        let is_byte = token_type.map(|ty| GGmlTokenType::Byte as i32 == ty.unwrap());

        let unk = gguf.tokenizer_ggml_unknown_token_id().unwrap();
        let bos = gguf.tokenizer_ggml_bos_token_id().unwrap();
        let eos = gguf.tokenizer_ggml_eos_token_id().unwrap();

        let bpe = Bpe::new(vocabs, scores, is_byte, unk);
        let bos_piece = from_utf8(bpe.decode(bos)).unwrap().to_string();
        let eos_piece = from_utf8(bpe.decode(eos)).unwrap().to_string();

        let mut tokeneer = Tokeneer::new(bpe);
        tokeneer.extend_special([(bos_piece, vec![bos]), (eos_piece, vec![eos])]);
        Self {
            tokenize: Box::new(tokeneer),
            replace_space: match (space_exist, replace_exist) {
                (_, true) => Some('Ġ'),
                (true, false) => None,
                (false, false) => panic!("Unknown user-defined space"),
            },
        }
    }

    fn lpe_from_gguf(gguf: &GGufModel) -> Self {
        let tokens = gguf.tokenizer_ggml_tokens().unwrap();

        let mut space_exist = false;
        let mut replace_exist = false;
        let vocabs = tokens.map(|piece| {
            let piece = piece.unwrap();
            match piece {
                " " => space_exist = true,
                "Ġ" => replace_exist = true,
                _ => {}
            }
            piece.as_bytes()
        });

<<<<<<< HEAD
        // let unk = gguf.tokenizer_ggml_unknown_token_id().unwrap();
        let unk = 0; // gpt2.ggml无unk
=======
        let unk = gguf
            .tokenizer_ggml_unknown_token_id()
            .or(gguf.tokenizer_ggml_padding_token_id())
            .unwrap();
>>>>>>> 04bd8a1b
        let bos = gguf.tokenizer_ggml_bos_token_id().unwrap();
        let eos = gguf.tokenizer_ggml_eos_token_id().unwrap();

        let bpe = Lpe::new(vocabs, unk);
        let bos_piece = from_utf8(bpe.decode(bos)).unwrap().to_string();
        let eos_piece = from_utf8(bpe.decode(eos)).unwrap().to_string();

        let mut tokeneer = Tokeneer::new(bpe);
        tokeneer.extend_special([(bos_piece, vec![bos]), (eos_piece, vec![eos])]);
        Self {
            tokenize: Box::new(tokeneer),
            replace_space: match (space_exist, replace_exist) {
                (_, true) => Some('Ġ'),
                (true, false) => None,
                (false, false) => panic!("Unknown user-defined space"),
            },
        }
    }
}

/// A trait for tokenization.
trait Tokenize {
    /// Encode a text into a sequence of tokens.
    fn encode(&self, text: &str) -> Vec<utok>;
    /// Decode a token into str.
    fn decode(&self, token: utok) -> &str;
}

impl<M: tokeneer::Method> Tokenize for Tokeneer<M> {
    #[inline]
    fn encode(&self, text: &str) -> Vec<utok> {
        self.encode(text)
    }
    #[inline]
    fn decode(&self, token: utok) -> &str {
        unsafe { from_utf8_unchecked(self.internal().decode(token)) }
    }
}

#[test]
fn test_load() {
    use test_utils::Inference;
    let Some(Inference { model, prompt, .. }) = Inference::load() else {
        return;
    };
    let gguf = GGufModel::read(model.iter().map(|s| &**s));
    let tokenizer = gguf.tokenizer();
    println!("{:?}", tokenizer.encode(&prompt));
}<|MERGE_RESOLUTION|>--- conflicted
+++ resolved
@@ -109,15 +109,10 @@
             piece.as_bytes()
         });
 
-<<<<<<< HEAD
-        // let unk = gguf.tokenizer_ggml_unknown_token_id().unwrap();
-        let unk = 0; // gpt2.ggml无unk
-=======
         let unk = gguf
             .tokenizer_ggml_unknown_token_id()
             .or(gguf.tokenizer_ggml_padding_token_id())
             .unwrap();
->>>>>>> 04bd8a1b
         let bos = gguf.tokenizer_ggml_bos_token_id().unwrap();
         let eos = gguf.tokenizer_ggml_eos_token_id().unwrap();
 
